import inspect
import re
import subprocess

from enum import Enum
from typing import List, Union

from langchain.schema import AIMessage, HumanMessage, SystemMessage
from termcolor import colored

from gpt_engineer.ai import AI
from gpt_engineer.chat_to_files import (
    format_file_to_input,
    get_code_strings,
    overwrite_files,
    to_files,
)
from gpt_engineer.db import DBs
from gpt_engineer.file_selector import FILE_LIST_NAME, ask_for_files
from gpt_engineer.learning import human_review_input

Message = Union[AIMessage, HumanMessage, SystemMessage]


def setup_sys_prompt(dbs: DBs) -> str:
    """
    Primes the AI with instructions as to how it should
    generate code and the philosophy to follow
    """
    return (
        dbs.preprompts["roadmap"]
        + dbs.preprompts["generate"].replace("FILE_FORMAT", dbs.preprompts["file_format"])
        + "\nUseful to know:\n"
        + dbs.preprompts["philosophy"]
    )


def setup_sys_prompt_existing_code(dbs: DBs) -> str:
    """
    Similar to code generation, but using an existing code base.
    """
    return (
        dbs.preprompts["improve"].replace("FILE_FORMAT", dbs.preprompts["file_format"])
        + "\nUseful to know:\n"
        + dbs.preprompts["philosophy"]
    )


def curr_fn() -> str:
    """
    Get the name of the current function

    This will be the name of the function that called this function,
    so it serves to ensure we don't hardcode the function name in the step,
    but allow the step names to be refactored
    """
    return inspect.stack()[1].function


def lite_gen(ai: AI, dbs: DBs) -> List[Message]:
    """Run the AI on only the main prompt and save the results"""
    messages = ai.start(
        dbs.input["prompt"], dbs.preprompts["file_format"], step_name=curr_fn()
    )
    to_files(messages[-1].content.strip(), dbs.workspace)
    return messages


def simple_gen(ai: AI, dbs: DBs) -> List[Message]:
    """Run the AI on the default prompts and save the results"""
    messages = ai.start(setup_sys_prompt(dbs), dbs.input["prompt"], step_name=curr_fn())
    to_files(messages[-1].content.strip(), dbs.workspace)
    return messages


def clarify(ai: AI, dbs: DBs) -> List[Message]:
    """
    Ask the user if they want to clarify anything and save the results to the workspace
    """
    messages: List[Message] = [ai.fsystem(dbs.preprompts["clarify"])]
    user_input = dbs.input["prompt"]
    while True:
        messages = ai.next(messages, user_input, step_name=curr_fn())
        msg = messages[-1].content.strip()

        if "nothing to clarify" in msg.lower():
            break

        if msg.lower().startswith("no"):
            print("Nothing to clarify.")
            break

        print()
        user_input = input('(answer in text, or "c" to move on)\n')
        print()

        if not user_input or user_input == "c":
            print("(letting gpt-engineer make its own assumptions)")
            print()
            messages = ai.next(
                messages,
                "Make your own assumptions and state them explicitly before starting",
                step_name=curr_fn(),
            )
            print()
            return messages

        user_input += """
            \n\n
            Is anything else unclear? If yes, ask another question.\n
            Otherwise state: "Nothing to clarify"
            """

    print()
    return messages


<<<<<<< HEAD
=======
def gen_spec(ai: AI, dbs: DBs) -> List[Message]:
    """
    Generate a spec from the main prompt + clarifications and save the results to
    the workspace
    """
    messages = [
        ai.fsystem(setup_sys_prompt(dbs)),
        ai.fsystem(f"Instructions: {dbs.input['prompt']}"),
    ]

    messages = ai.next(messages, dbs.preprompts["spec"], step_name=curr_fn())

    dbs.memory["specification"] = messages[-1].content.strip()

    return messages


def gen_unit_tests(ai: AI, dbs: DBs) -> List[Message]:
    """
    Generate unit tests based on the specification, that should work.
    """
    messages = [
        ai.fsystem(setup_sys_prompt(dbs)),
        ai.fuser(f"Instructions: {dbs.input['prompt']}"),
        ai.fuser(f"Specification:\n\n{dbs.memory['specification']}"),
    ]

    messages = ai.next(messages, dbs.preprompts["unit_tests"], step_name=curr_fn())

    dbs.memory["unit_tests"] = messages[-1].content.strip()
    to_files(dbs.memory["unit_tests"], dbs.workspace)

    return messages


>>>>>>> 4c77f62f
def gen_clarified_code(ai: AI, dbs: DBs) -> List[dict]:
    """Takes clarification and generates code"""
    messages = AI.deserialize_messages(dbs.logs[clarify.__name__])

    messages = [
        ai.fsystem(setup_sys_prompt(dbs)),
    ] + messages[
        1:
    ]  # skip the first clarify message, which was the original clarify priming prompt
    messages = ai.next(
        messages,
        dbs.preprompts["generate"].replace("FILE_FORMAT", dbs.preprompts["file_format"]),
        step_name=curr_fn(),
    )

    to_files(messages[-1].content.strip(), dbs.workspace)
    return messages


def execute_entrypoint(ai: AI, dbs: DBs) -> List[dict]:
    command = dbs.workspace["run.sh"]

    print()
    print(
        colored(
            "Do you want to execute this code? (y/n)",
            "red",
        )
    )
    print()
    print(command)
    print()
    print("To execute, you can also press enter.")
    print()
    if input() not in ["", "y", "yes"]:
        print("Ok, not executing the code.")
        return []
    print("Executing the code...")
    print()
    print(
        colored(
            "Note: If it does not work as expected, consider running the code"
            + " in another way than above.",
            "green",
        )
    )
    print()
    print("You can press ctrl+c *once* to stop the execution.")
    print()

    p = subprocess.Popen("bash run.sh", shell=True, cwd=dbs.workspace.path)
    try:
        p.wait()
    except KeyboardInterrupt:
        print()
        print("Stopping execution.")
        print("Execution stopped.")
        p.kill()
        print()

    return []


def gen_entrypoint(ai: AI, dbs: DBs) -> List[dict]:
    messages = ai.start(
        system=(
            "You will get information about a codebase that is currently on disk in "
            "the current folder.\n"
            "From this you will answer with code blocks that includes all the necessary "
            "unix terminal commands to "
            "a) install dependencies "
            "b) run all necessary parts of the codebase (in parallel if necessary).\n"
            "Do not install globally. Do not use sudo.\n"
            "Do not explain the code, just give the commands.\n"
            "Do not use placeholders, use example values (like . for a folder argument) "
            "if necessary.\n"
        ),
        user="Information about the codebase:\n\n" + dbs.workspace["all_output.txt"],
        step_name=curr_fn(),
    )
    print()

    regex = r"```\S*\n(.+?)```"
    matches = re.finditer(regex, messages[-1].content.strip(), re.DOTALL)
    dbs.workspace["run.sh"] = "\n".join(match.group(1) for match in matches)
    return messages


def use_feedback(ai: AI, dbs: DBs):
    messages = [
        ai.fsystem(setup_sys_prompt(dbs)),
        ai.fuser(f"Instructions: {dbs.input['prompt']}"),
        ai.fassistant(
            dbs.workspace["all_output.txt"]
        ),  # reload previously generated code
    ]
    if dbs.input["feedback"]:
        messages = ai.next(messages, dbs.input["feedback"], step_name=curr_fn())
        to_files(messages[-1].content.strip(), dbs.workspace)
        return messages
    else:
        print(
            "No feedback was found in the input folder. Please create a file "
            + "called 'feedback' in the same folder as the prompt file."
        )
        exit(1)


def set_improve_filelist(ai: AI, dbs: DBs):
    """Sets the file list for files to work with in existing code mode."""
    ask_for_files(dbs.project_metadata, dbs.input)  # stores files as full paths.
    return []


def assert_files_ready(ai: AI, dbs: DBs):
    """Checks that the required files are present for headless
    improve code execution."""
    assert (
        "file_list.txt" in dbs.project_metadata
    ), "For auto_mode file_list.txt need to be in your .gpteng folder."
    assert "prompt" in dbs.input, "For auto_mode a prompt file must exist."
    return []


def get_improve_prompt(ai: AI, dbs: DBs):
    """
    Asks the user what they would like to fix.
    """

    if not dbs.input.get("prompt"):
        dbs.input["prompt"] = input(
            "\nWhat do you need to improve with the selected files?\n"
        )

    confirm_str = "\n".join(
        [
            "-----------------------------",
            "The following files will be used in the improvement process:",
            f"{FILE_LIST_NAME}:",
            colored(str(dbs.project_metadata[FILE_LIST_NAME]), "green"),
            "",
            "The inserted prompt is the following:",
            colored(f"{dbs.input['prompt']}", "green"),
            "-----------------------------",
            "",
            "You can change these files in your project before proceeding.",
            "",
            "Press enter to proceed with modifications.",
            "",
        ]
    )
    input(confirm_str)
    return []


def improve_existing_code(ai: AI, dbs: DBs):
    """
    After the file list and prompt have been aquired, this function is called
    to sent the formatted prompt to the LLM.
    """

    files_info = get_code_strings(
        dbs.input.path, dbs.project_metadata
    )  # this has file names relative to the workspace path

    messages = [
        ai.fsystem(setup_sys_prompt_existing_code(dbs)),
    ]
    # Add files as input
    for file_name, file_str in files_info.items():
        code_input = format_file_to_input(file_name, file_str)
        messages.append(ai.fuser(f"{code_input}"))

    messages.append(ai.fuser(f"Request: {dbs.input['prompt']}"))

    messages = ai.next(messages, step_name=curr_fn())

    overwrite_files(messages[-1].content.strip(), dbs)
    return messages


def human_review(ai: AI, dbs: DBs):
    """Collects and stores human review of the code"""
    review = human_review_input()
    if review is not None:
        dbs.memory["review"] = review.to_json()  # type: ignore
    return []


class Config(str, Enum):
    DEFAULT = "default"
    BENCHMARK = "benchmark"
    SIMPLE = "simple"
    LITE = "lite"
    CLARIFY = "clarify"
    RESPEC = "respec"
    EXECUTE_ONLY = "execute_only"
    EVALUATE = "evaluate"
    USE_FEEDBACK = "use_feedback"
    IMPROVE_CODE = "improve_code"
    EVAL_IMPROVE_CODE = "eval_improve_code"
    EVAL_NEW_CODE = "eval_new_code"


STEPS = {
    Config.DEFAULT: [
        simple_gen,
        gen_entrypoint,
        execute_entrypoint,
        human_review,
    ],
    Config.LITE: [
        lite_gen,
    ],
    Config.CLARIFY: [
        clarify,
        gen_clarified_code,
        gen_entrypoint,
        execute_entrypoint,
        human_review,
    ],
    Config.BENCHMARK: [
        simple_gen,
        gen_entrypoint,
    ],
    Config.SIMPLE: [
        simple_gen,
        gen_entrypoint,
        execute_entrypoint,
    ],
<<<<<<< HEAD
=======
    Config.TDD: [
        gen_spec,
        gen_unit_tests,
        gen_code_after_unit_tests,
        gen_entrypoint,
        execute_entrypoint,
        human_review,
    ],
    Config.TDD_PLUS: [
        gen_spec,
        gen_unit_tests,
        gen_code_after_unit_tests,
        fix_code,
        gen_entrypoint,
        execute_entrypoint,
        human_review,
    ],
>>>>>>> 4c77f62f
    Config.USE_FEEDBACK: [use_feedback, gen_entrypoint, execute_entrypoint, human_review],
    Config.EXECUTE_ONLY: [execute_entrypoint],
    Config.EVALUATE: [execute_entrypoint, human_review],
    Config.IMPROVE_CODE: [
        set_improve_filelist,
        get_improve_prompt,
        improve_existing_code,
    ],
    Config.EVAL_IMPROVE_CODE: [assert_files_ready, improve_existing_code],
    Config.EVAL_NEW_CODE: [simple_gen],
}


# Future steps that can be added:
# run_tests_and_fix_files
# execute_entrypoint_and_fix_files_if_it_results_in_error<|MERGE_RESOLUTION|>--- conflicted
+++ resolved
@@ -114,45 +114,7 @@
     print()
     return messages
 
-
-<<<<<<< HEAD
-=======
-def gen_spec(ai: AI, dbs: DBs) -> List[Message]:
-    """
-    Generate a spec from the main prompt + clarifications and save the results to
-    the workspace
-    """
-    messages = [
-        ai.fsystem(setup_sys_prompt(dbs)),
-        ai.fsystem(f"Instructions: {dbs.input['prompt']}"),
-    ]
-
-    messages = ai.next(messages, dbs.preprompts["spec"], step_name=curr_fn())
-
-    dbs.memory["specification"] = messages[-1].content.strip()
-
-    return messages
-
-
-def gen_unit_tests(ai: AI, dbs: DBs) -> List[Message]:
-    """
-    Generate unit tests based on the specification, that should work.
-    """
-    messages = [
-        ai.fsystem(setup_sys_prompt(dbs)),
-        ai.fuser(f"Instructions: {dbs.input['prompt']}"),
-        ai.fuser(f"Specification:\n\n{dbs.memory['specification']}"),
-    ]
-
-    messages = ai.next(messages, dbs.preprompts["unit_tests"], step_name=curr_fn())
-
-    dbs.memory["unit_tests"] = messages[-1].content.strip()
-    to_files(dbs.memory["unit_tests"], dbs.workspace)
-
-    return messages
-
-
->>>>>>> 4c77f62f
+ 
 def gen_clarified_code(ai: AI, dbs: DBs) -> List[dict]:
     """Takes clarification and generates code"""
     messages = AI.deserialize_messages(dbs.logs[clarify.__name__])
@@ -383,26 +345,6 @@
         gen_entrypoint,
         execute_entrypoint,
     ],
-<<<<<<< HEAD
-=======
-    Config.TDD: [
-        gen_spec,
-        gen_unit_tests,
-        gen_code_after_unit_tests,
-        gen_entrypoint,
-        execute_entrypoint,
-        human_review,
-    ],
-    Config.TDD_PLUS: [
-        gen_spec,
-        gen_unit_tests,
-        gen_code_after_unit_tests,
-        fix_code,
-        gen_entrypoint,
-        execute_entrypoint,
-        human_review,
-    ],
->>>>>>> 4c77f62f
     Config.USE_FEEDBACK: [use_feedback, gen_entrypoint, execute_entrypoint, human_review],
     Config.EXECUTE_ONLY: [execute_entrypoint],
     Config.EVALUATE: [execute_entrypoint, human_review],
