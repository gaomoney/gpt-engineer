--- conflicted
+++ resolved
@@ -25,8 +25,7 @@
         load_dotenv(dotenv_path=os.path.join(os.getcwd(), ".env"))
     openai.api_key = os.getenv("OPENAI_API_KEY")
 
-
-<<<<<<< HEAD
+    
 def load_prompt(dbs: DBs):
     if dbs.input.get("prompt"):
         return dbs.input.get("prompt")
@@ -40,8 +39,9 @@
         "\nWhat application do you want gpt-engineer to generate?\n"
     )
     return dbs.input.get("prompt")
-=======
-def preprompts_path(use_custom_preprompts: bool, input_path: Path = None) -> Path:
+ 
+
+ def preprompts_path(use_custom_preprompts: bool, input_path: Path = None) -> Path:
     original_preprompts_path = Path(__file__).parent / "preprompts"
     if not use_custom_preprompts:
         return original_preprompts_path
@@ -54,7 +54,6 @@
         if not (custom_preprompts_path / file.name).exists():
             (custom_preprompts_path / file.name).write_text(file.read_text())
     return custom_preprompts_path
->>>>>>> c5ac0fc6
 
 
 @app.command()
